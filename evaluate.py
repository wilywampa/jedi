"""
follow_statement -> follow_call -> follow_paths -> follow_path
'follow_import'

`get_names_for_scope` and `get_scopes_for_name` are search functions
"""
import itertools

import parsing
import modules
import debug
import builtin


class Exec(object):
    def __init__(self, base):
        self.base = base

    def get_parent_until(self, *args):
        return self.base.get_parent_until(*args)


class Instance(Exec):
    """ This class is used to evaluate instances. """

    def get_set_vars(self):
        """
        Get the instance vars of a class. This includes the vars of all
        classes
        """
        n = []
        for s in self.base.subscopes:
            try:
                # get the self name, if there's one
                self_name = s.params[0].used_vars[0].names[0]
            except:
                pass
            else:
                for n2 in s.get_set_vars():
                    # Only names with the selfname are being added.
                    # It is also important, that they have a len() of 2,
                    # because otherwise, they are just something else
                    if n2.names[0] == self_name and len(n2.names) == 2:
                        n.append(n2)
        n += self.base.get_set_vars()
        return n

    def __repr__(self):
        return "<%s of %s>" % \
                (self.__class__.__name__, self.base)


class Execution(Exec):
    """
    This class is used to evaluate functions and their returns.
    """
    cache = {}

    def get_return_types(self):
        """
        Get the return vars of a function.
        """
        def remove_executions(scope, get_returns=False):
            stmts = []
            if isinstance(scope, parsing.Class):
                # there maybe executions of executions
                stmts = [Instance(scope)]
            else:
                if get_returns:
                    ret = scope.returns
                    for s in ret:
                        for stmt in  follow_statement(s):
                            stmts += remove_executions(stmt)
                else:
                    stmts.append(scope)
            return stmts

        # check cache
        try:
            debug.dbg('hit function cache', self.base)
            return Execution.cache[self.base]
        except KeyError:
            # cache is not only here as a cache, but also to prevent an
            # endless recursion.
            Execution.cache[self.base] = []

        result = remove_executions(self.base, True)
        debug.dbg('exec stmts=', result, self.base, repr(self))

        Execution.cache[self.base] = result
        return result

    def __repr__(self):
        return "<%s of %s>" % \
                (self.__class__.__name__, self.base)


def get_names_for_scope(scope):
    """ Get all completions possible for the current scope. """
    compl = []
    start_scope = scope
    while scope:
        # class variables/functions are only availabe
        if not isinstance(scope, parsing.Class) or scope == start_scope:
            compl += scope.get_set_vars()
        scope = scope.parent
<<<<<<< HEAD

    # add builtins to the global scope
    compl += builtin.Builtin.scope.get_set_vars()
=======
>>>>>>> 118908f3
    return compl


def get_scopes_for_name(scope, name, search_global=False):
    """
    :return: List of Names. Their parents are the scopes, they are defined in.
    :rtype: list
    """
    def remove_statements(result):
        """
        This is the part where statements are being stripped.

        Due to lazy evaluation, statements like a = func; b = a; b() have to be
        evaluated.
        """
        res_new = []
        for r in result:
            if isinstance(r, parsing.Statement):
                scopes = follow_statement(r)
                res_new += remove_statements(scopes)
            else:
                res_new.append(r)
        debug.dbg('sfn remove', res_new, result)
        return res_new

    def filter_name(scopes):
        # the name is already given in the parent function
        result = []
        for scope in scopes:
            if isinstance(scope, parsing.Import):
                try:
                    debug.dbg('star import', scope)
                    i = follow_import(scope).get_defined_names()
                except modules.ModuleNotFound:
                    debug.dbg('StarImport not found: ' + str(scope))
                else:
                    result += filter_name(i)
            else:
                if [name] == list(scope.names):
                    result.append(scope.parent)
        debug.dbg('sfn filter', result)
        return result

    if search_global:
        names = get_names_for_scope(scope)
    else:
        names = scope.get_set_vars()

    return remove_statements(filter_name(names))


def resolve_results(scopes):
    """ Here we follow the results - to get what we really want """
    result = []
    for s in scopes:
        if isinstance(s, parsing.Import):
<<<<<<< HEAD
=======
            print 'dini mueter, steile griech!'
>>>>>>> 118908f3
            try:
                scope = follow_import(s)
                #for r in resolve_results([follow_import(s)]):
                #    if isinstance(r, parsing.Import):
                #        resolve_results(r)
                #    else:
                #        resolve
            except modules.ModuleNotFound:
                debug.dbg('Module not found: ' + str(s))
            else:
                result.append(scope)
                result += resolve_results(i for i in scope.get_imports() if i.star)
        else:
            result.append(s)
    return result


def follow_statement(stmt, scope=None):
    """
    :param stmt: contains a statement
    :param scope: contains a scope. If not given, takes the parent of stmt.
    """
    if scope is None:
        scope = stmt.get_parent_until(parsing.Function)
    result = []
    calls = stmt.get_assignment_calls()
    debug.dbg('calls', calls, calls.values)
    for tokens in calls:
        for tok in tokens:
            if not isinstance(tok, str):
                # the string tokens are just operations (+, -, etc.)
                result += follow_call(scope, tok)
            else:
                debug.warning('dini mueter, found string:', tok)
    return result


def follow_call(scope, call):
    """ Follow a call is following a function, variable, string, etc. """
    path = call.generate_call_list()

    current = next(path)
    if isinstance(current, parsing.Array):
        result = [current]
    else:
        scopes = get_scopes_for_name(scope, current, search_global=True)
        result = resolve_results(scopes)

    debug.dbg('call before', result, current, scope)
    result = follow_paths(path, result)

    return result


def follow_paths(path, results):
    results_new = []
    try:
        if results:
            if len(results) > 1:
                iter_paths = itertools.tee(path, len(results))
            else:
                iter_paths = [path]
            for i, r in enumerate(results):
                results_new += follow_path(iter_paths[i], r)
    except StopIteration:
        return results
    return results_new


def follow_path(path, input):
    """
    Takes a generator and tries to complete the path.
    """
    # current is either an Array or a Scope
    current = next(path)
    debug.dbg('follow', current, input)

    def filter_result(scope):
        result = []
        if isinstance(current, parsing.Array):
            # this must be an execution, either () or []
            if current.arr_type == parsing.Array.LIST:
                result = []  # TODO eval lists
            elif current.arr_type not in [parsing.Array.DICT, parsing]:
                # scope must be a class or func - make an instance or execution
                debug.dbg('befexec', scope)
                result = resolve_results(Execution(scope).get_return_types())
                debug.dbg('exec', result)
                #except AttributeError:
                #    debug.dbg('cannot execute:', scope)
            else:
                # curly braces are not allowed, because they make no sense
                debug.warning('strange function call with {}', current, scope)
        else:
            if isinstance(scope, parsing.Function):
                # TODO check default function methods and return them
                result = []
            else:
                # TODO check magic class methods and return them also
                result = resolve_results(get_scopes_for_name(scope, current))
        return result
    return follow_paths(path, filter_result(input))


def follow_import(_import):
    """
    follows a module name and returns the parser.
    :param _import: The import statement.
    :type _import: parsing.Import
    """
    # set path together
    ns_list = []
    if _import.from_ns:
        ns_list += _import.from_ns.names
    if _import.namespace:
        ns_list += _import.namespace.names

    scope, rest = modules.find_module(ns_list)
    if rest:
        scope = follow_path(rest.__iter__(), scope)

    debug.dbg('after import', scope, rest)
    return scope<|MERGE_RESOLUTION|>--- conflicted
+++ resolved
@@ -104,12 +104,9 @@
         if not isinstance(scope, parsing.Class) or scope == start_scope:
             compl += scope.get_set_vars()
         scope = scope.parent
-<<<<<<< HEAD
 
     # add builtins to the global scope
     compl += builtin.Builtin.scope.get_set_vars()
-=======
->>>>>>> 118908f3
     return compl
 
 
@@ -166,10 +163,7 @@
     result = []
     for s in scopes:
         if isinstance(s, parsing.Import):
-<<<<<<< HEAD
-=======
             print 'dini mueter, steile griech!'
->>>>>>> 118908f3
             try:
                 scope = follow_import(s)
                 #for r in resolve_results([follow_import(s)]):
