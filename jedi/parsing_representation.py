--- conflicted
+++ resolved
@@ -21,11 +21,7 @@
 import tokenize
 
 from _compatibility import next, literal_eval, cleandoc, Python3Method, \
-<<<<<<< HEAD
-                            property, encoding
-=======
-                            property, unicode, is_py3k
->>>>>>> adc7a559
+                            encoding, property, unicode, is_py3k
 import common
 import debug
 
@@ -96,18 +92,13 @@
         return scope
 
     def __repr__(self):
-<<<<<<< HEAD
         code = self.get_code().replace('\n', ' ').encode(encoding, 'replace')
-        return '<%s: %s@%s>' % (type(self).__name__, code, self.start_pos[0])
-=======
-        code = self.get_code().replace('\n', ' ')
         return "<%s: %s@%s,%s>" % \
             (type(self).__name__, code, self.start_pos[0], self.start_pos[1])
 
 
 class IsScope(Base):
     pass
->>>>>>> adc7a559
 
 
 class Scope(Simple, IsScope):
